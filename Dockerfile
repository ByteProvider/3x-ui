# ========================================================
# Stage: Builder
# ========================================================
FROM golang:1.21-alpine AS builder
WORKDIR /app
ARG TARGETARCH

RUN apk --no-cache --update add \
  build-base \
  gcc \
  wget \
  unzip

COPY . .

ENV CGO_ENABLED=1
ENV CGO_CFLAGS="-D_LARGEFILE64_SOURCE"
RUN go build -o build/x-ui main.go
RUN ./DockerInit.sh "$TARGETARCH"

# ========================================================
# Stage: Final Image of 3x-ui
# ========================================================
FROM alpine
ENV TZ=Asia/Tehran
WORKDIR /app

RUN apk add --no-cache --update \
  ca-certificates \
  tzdata \
  fail2ban \
  bash

COPY --from=builder /app/build/ /app/
COPY --from=builder /app/DockerEntrypoint.sh /app/
<<<<<<< HEAD
COPY --from=builder /app/x-ui.sh /usr/bin/x-ui
=======
COPY --from=builder /app/x-ui /usr/bin/x-ui
>>>>>>> a6742f39

# Configure fail2ban
RUN rm -f /etc/fail2ban/jail.d/alpine-ssh.conf \
  && cp /etc/fail2ban/jail.conf /etc/fail2ban/jail.local \
  && sed -i "s/^\[ssh\]$/&\nenabled = false/" /etc/fail2ban/jail.local \
  && sed -i "s/^\[sshd\]$/&\nenabled = false/" /etc/fail2ban/jail.local \
  && sed -i "s/#allowipv6 = auto/allowipv6 = auto/g" /etc/fail2ban/fail2ban.conf

RUN chmod +x \
  /app/DockerEntrypoint.sh \
  /app/x-ui \
  /usr/bin/x-ui

VOLUME [ "/etc/x-ui" ]
CMD [ "./x-ui" ]
ENTRYPOINT [ "/app/DockerEntrypoint.sh" ]<|MERGE_RESOLUTION|>--- conflicted
+++ resolved
@@ -33,11 +33,8 @@
 
 COPY --from=builder /app/build/ /app/
 COPY --from=builder /app/DockerEntrypoint.sh /app/
-<<<<<<< HEAD
 COPY --from=builder /app/x-ui.sh /usr/bin/x-ui
-=======
-COPY --from=builder /app/x-ui /usr/bin/x-ui
->>>>>>> a6742f39
+
 
 # Configure fail2ban
 RUN rm -f /etc/fail2ban/jail.d/alpine-ssh.conf \
